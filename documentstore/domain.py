import itertools
from copy import deepcopy
from io import BytesIO
import re
from typing import Union, Callable, Any
from datetime import datetime

import requests
from lxml import etree

from . import exceptions

__all__ = ["Document"]

DEFAULT_XMLPARSER = etree.XMLParser(
    remove_blank_text=False,
    remove_comments=False,
    load_dtd=False,
    no_network=True,
    collect_ids=False,
)


def utcnow():
    return str(datetime.utcnow().isoformat() + "Z")


class DocumentManifest:
    """Namespace para funções que manipulam o manifesto do documento.
    """

    @staticmethod
    def new(id: str) -> dict:
        return {"id": str(id), "versions": []}

    def _new_version(
        data_uri: str, assets: Union[dict, list], now: Callable[[], str]
    ) -> dict:
        _assets = {str(aid): [] for aid in assets}
        return {"data": data_uri, "assets": _assets, "timestamp": now()}

    @staticmethod
    def add_version(
        manifest: dict,
        data_uri: str,
        assets: Union[dict, list],
        now: Callable[[], str] = utcnow,
    ) -> dict:
        _manifest = deepcopy(manifest)
        version = DocumentManifest._new_version(data_uri, assets, now=now)
        for asset_id in assets:
            try:
                asset_uri = assets[asset_id]
            except TypeError:
                break
            else:
                if asset_uri:
                    version = DocumentManifest._new_asset_version(
                        version, asset_id, asset_uri, now=now
                    )
        _manifest["versions"].append(version)
        return _manifest

    def _new_asset_version(
        version: dict, asset_id: str, asset_uri: str, now: Callable[[], str] = utcnow
    ) -> dict:
        _version = deepcopy(version)
        _version["assets"][asset_id].append((now(), asset_uri))
        return _version

    @staticmethod
    def add_asset_version(
        manifest: dict, asset_id: str, asset_uri: str, now: Callable[[], str] = utcnow
    ) -> dict:
        _manifest = deepcopy(manifest)
        _manifest["versions"][-1] = DocumentManifest._new_asset_version(
            _manifest["versions"][-1], asset_id, asset_uri, now=now
        )
        return _manifest


def get_static_assets(xml_et):
    """Retorna uma lista das URIs dos ativos digitais de ``xml_et``.
    """
    paths = [
        "//graphic[@xlink:href]",
        "//media[@xlink:href]",
        "//inline-graphic[@xlink:href]",
        "//supplementary-material[@xlink:href]",
        "//inline-supplementary-material[@xlink:href]",
    ]

    iterators = [
        xml_et.iterfind(path, namespaces={"xlink": "http://www.w3.org/1999/xlink"})
        for path in paths
    ]

    elements = itertools.chain(*iterators)

    return [
        (element.attrib["{http://www.w3.org/1999/xlink}href"], element)
        for element in elements
    ]


def fetch_data(url: str, timeout: float = 2) -> bytes:
    try:
        response = requests.get(url, timeout=timeout)
    except (requests.ConnectionError, requests.Timeout) as exc:
        raise exceptions.RetryableError(exc) from exc
    except (requests.InvalidSchema, requests.MissingSchema, requests.InvalidURL) as exc:
        raise exceptions.NonRetryableError(exc) from exc
    else:
        try:
            response.raise_for_status()
        except requests.HTTPError as exc:
            if 400 <= exc.response.status_code < 500:
                raise exceptions.NonRetryableError(exc) from exc
            elif 500 <= exc.response.status_code < 600:
                raise exceptions.RetryableError(exc) from exc
            else:
                raise

    return response.content


def assets_from_remote_xml(
    url: str, timeout: float = 2, parser=DEFAULT_XMLPARSER
) -> list:
    data = fetch_data(url, timeout)
    xml = etree.parse(BytesIO(data), parser)
    return xml, get_static_assets(xml)


class Document:
    _timestamp_pattern = (
        r"^[0-9]{4}-[0-9]{2}-[0-9]{2}(T[0-9]{2}:[0-9]{2}(:[0-9]{2})?Z)?$"
    )

    def __init__(self, id=None, manifest=None):
        assert any([id, manifest])
        self.manifest = manifest or DocumentManifest.new(id)

    @property
    def manifest(self):
        return deepcopy(self._manifest)

    @manifest.setter
    def manifest(self, value):
        self._manifest = value

    def id(self):
        return self.manifest.get("id", "")

    def new_version(
        self, data_url, assets_getter=assets_from_remote_xml, timeout=2
    ) -> None:
        """Adiciona `data_url` como uma nova versão do documento.

        :param data_url: é a URL para a nova versão do documento.
        :param assets_getter: (optional) função que recebe 2 argumentos: 1)
        a URL do XML do documento e 2) o timeout para a requisição e retorna
        o par ``(xml, [(href, xml_node), ...]`` onde ``xml`` é uma instância
        de *element tree* da *lxml* e ``[(href, xml_node), ...]`` é uma lista
        que associa as URIs dos ativos com os nós do XML onde se encontram.
        Essa função deve ainda lançar as ``RetryableError`` e
        ``NonRetryableError`` para representar problemas no acesso aos dados
        do XML.
        """
        try:
            latest_version = self.version()
        except ValueError:
            latest_version = {"data": ""}

        if latest_version.get("data") == data_url:
            raise exceptions.VersionAlreadySet(
                "could not add version: the version is equal to the latest one"
            )

        _, data_assets = assets_getter(data_url, timeout=timeout)
        data_assets_keys = [asset_key for asset_key, _ in data_assets]
        assets = self._link_assets(data_assets_keys)
        self.manifest = DocumentManifest.add_version(self._manifest, data_url, assets)

    def _link_assets(self, tolink: list) -> dict:
        """Retorna um mapa entre as chaves dos ativos em `tolink` e as
        referências já existentes na última versão.
        """
        try:
            latest_version = self.version()
        except ValueError:
            latest_version = {"assets": {}}

        return {
            asset_key: latest_version["assets"].get(asset_key, "")
            for asset_key in tolink
        }

    def version(self, index=-1) -> dict:
        try:
            version = self.manifest["versions"][index]
        except IndexError:
            raise ValueError("missing version for index: %s" % index) from None

        def _latest(uris):
            try:
                return uris[-1][1]
            except IndexError:
                return ""

        assets = {a: _latest(u) for a, u in version["assets"].items()}
        version["assets"] = assets
        return version

    def version_at(self, timestamp: str) -> dict:
        """Obtém os metadados da versão no momento `timestamp`.

        :param timestamp: string de texto do timestamp UTC ISO 8601 no formato
        `YYYY-MM-DDTHH:MM:SSSSSSZ`. A resolução pode variar desde o dia, e.g.,
        `2018-09-17`, dia horas e minutos, e.g., `2018-09-17T14:25Z`, ou dia
        horas minutos segundos (e frações em até 6 casas decimais). Caso a
        resolução esteja no nível do dia, a mesma será ajustada automaticamente
        para o nível dos microsegundos por meio da concatenação da string
        `T23:59:59:999999Z` ao valor de `timestamp`.
        """
        if not re.match(self._timestamp_pattern, timestamp):
            raise ValueError(
                "invalid format for timestamp: %s: must match pattern: %s"
                % (timestamp, self._timestamp_pattern)
            )

        if re.match(r"^\d{4}-\d{2}-\d{2}$", timestamp):
            timestamp = f"{timestamp}T23:59:59.999999Z"

        try:
            target_version = max(
                itertools.takewhile(
                    lambda version: version.get("timestamp", "") <= timestamp,
                    self.manifest["versions"],
                ),
                key=lambda version: version.get("timestamp", ""),
            )
        except ValueError:
            raise ValueError("missing version for timestamp: %s" % timestamp) from None

        def _at_time(uris):
            try:
                target = max(
                    itertools.takewhile(lambda asset: asset[0] <= timestamp, uris),
                    key=lambda asset: asset[0],
                )
            except ValueError:
                return ""
            return target[1]

        target_assets = {a: _at_time(u) for a, u in target_version["assets"].items()}
        target_version["assets"] = target_assets
        return target_version

    def data(
        self,
        version_index=-1,
        version_at=None,
        assets_getter=assets_from_remote_xml,
        timeout=2,
    ) -> bytes:
        """Retorna o conteúdo do XML, codificado em UTF-8, já com as
        referências aos ativos digitais correspondendo às da versão solicitada.

        Por meio dos argumentos `version_index` e `version_at` é possível
        explicitar a versão desejada a partir de 2 estratégias distintas:
        `version_index` recebe um valor inteiro referente ao índice da versão
        desejada (pense no acesso a uma lista de versões). Já o argumento
        `version_at` recebe um timestamp UTC, em formato textual, e retorna
        a versão do documento naquele dado momento. Estes argumentos são
        mutuamente exclusivos, e `version_at` anula a presença do outro.

        Note que o argumento `version_at` é muito mais poderoso, uma vez que,
        diferentemente do `version_index`, também recupera o estado desejado
        no nível dos ativos digitais do documento.
        """
        version = (
            self.version_at(version_at) if version_at else self.version(version_index)
        )
        xml_tree, data_assets = assets_getter(version["data"], timeout=timeout)

        version_assets = version["assets"]
        for asset_key, target_node in data_assets:
            version_href = version_assets.get(asset_key, "")
            target_node.attrib["{http://www.w3.org/1999/xlink}href"] = version_href

        return etree.tostring(xml_tree, encoding="utf-8", pretty_print=False)

    def new_asset_version(self, asset_id, data_url) -> None:
        """Adiciona `data_url` como uma nova versão do ativo `asset_id` vinculado
        a versão mais recente do documento. É importante notar que nenhuma validação
        será executada em `data_url`.
        """
        try:
            latest_version = self.version()
        except ValueError:
            latest_version = {"assets": {}}

        if latest_version.get("assets", {}).get(asset_id) == data_url:
            raise exceptions.VersionAlreadySet(
                "could not add version: the version is equal to the latest one"
            )

        try:
            self.manifest = DocumentManifest.add_asset_version(
                self._manifest, asset_id, data_url
            )
        except KeyError:
            raise ValueError(
                'cannot add version for "%s": unknown asset_id' % asset_id
            ) from None


class BundleManifest:
    """Namespace para funções que manipulam maços.
    """

    @staticmethod
    def new(bundle_id: str, now: Callable[[], str] = utcnow) -> dict:
        timestamp = now()
        return {
            "id": str(bundle_id),
            "created": timestamp,
            "updated": timestamp,
            "items": [],
            "metadata": {},
        }

    @staticmethod
    def set_metadata(
        bundle: dict,
        name: str,
        value: Union[dict, str],
        now: Callable[[], str] = utcnow,
    ) -> dict:
        _bundle = deepcopy(bundle)
        _now = now()
        metadata = _bundle["metadata"].setdefault(name, [])
        metadata.append((_now, value))
        _bundle["updated"] = _now
        return _bundle

    @staticmethod
    def get_metadata(bundle: dict, name: str, default="") -> Any:
        try:
            return bundle["metadata"].get(name, [])[-1][1]
        except IndexError:
            return default

    @staticmethod
    def add_item(bundle: dict, item: str, now: Callable[[], str] = utcnow) -> dict:
        if item in bundle["items"]:
            raise exceptions.AlreadyExists(
                'cannot add item "%s" in bundle: ' "the item already exists" % item
            )
        _bundle = deepcopy(bundle)
        _bundle["items"].append(item)
        _bundle["updated"] = now()
        return _bundle

    @staticmethod
    def insert_item(
        items_bundle: dict, index: int, item: str, now: Callable[[], str] = utcnow
    ) -> dict:
        if item in items_bundle["items"]:
            raise exceptions.AlreadyExists(
                'cannot insert item "%s" in bundle: ' "the item already exists" % item
            )
        _items_bundle = deepcopy(items_bundle)
        _items_bundle["items"].insert(index, item)
        _items_bundle["updated"] = now()
        return _items_bundle

    @staticmethod
    def remove_item(
        items_bundle: dict, item: str, now: Callable[[], str] = utcnow
    ) -> dict:
        if item not in items_bundle["items"]:
            raise exceptions.DoesNotExist(
                'cannot remove item "%s" from bundle: ' "the item does not exist" % item
            )
        _items_bundle = deepcopy(items_bundle)
        _items_bundle["items"].remove(item)
        _items_bundle["updated"] = now()
        return _items_bundle


class DocumentsBundle:
    """
    DocumentsBundle representa um conjunto de documentos agnóstico ao modelo de
    publicação. Exemplos de publicação que são DocumentsBundle: Fascículos fechados
    e abertos, Ahead of Print, Documentos Provisórios, Erratas e Retratações.
    """

    def __init__(self, id: str = None, manifest: dict = None):
        assert any([id, manifest])
        self.manifest = manifest or BundleManifest.new(id)

    def id(self):
        return self.manifest.get("id", "")

    @property
    def manifest(self):
        return deepcopy(self._manifest)

    @manifest.setter
    def manifest(self, value: dict):
        self._manifest = value

    @property
    def publication_year(self):
        return BundleManifest.get_metadata(self._manifest, "publication_year")

    @publication_year.setter
    def publication_year(self, value: Union[str, int]):
        _value = str(value)
        if not re.match(r"^\d{4}$", _value):
            raise ValueError(
                "cannot set publication_year with value "
                f'"{_value}": the value is not valid'
            )
        self.manifest = BundleManifest.set_metadata(
            self._manifest, "publication_year", _value
        )

    @property
    def volume(self):
        return BundleManifest.get_metadata(self._manifest, "volume")

    @volume.setter
    def volume(self, value: Union[str, int]):
        _value = str(value)
        self.manifest = BundleManifest.set_metadata(self._manifest, "volume", _value)

    @property
    def number(self):
        return BundleManifest.get_metadata(self._manifest, "number")

    @number.setter
    def number(self, value: Union[str, int]):
        _value = str(value)
        self.manifest = BundleManifest.set_metadata(self._manifest, "number", _value)

    @property
    def supplement(self):
        return BundleManifest.get_metadata(self._manifest, "supplement")

    @supplement.setter
    def supplement(self, value: Union[str, int]):
        _value = str(value)
        self.manifest = BundleManifest.set_metadata(
            self._manifest, "supplement", _value
        )

    def add_document(self, document: str):
        self.manifest = BundleManifest.add_item(self._manifest, document)

    def insert_document(self, index: int, document: str):
        self.manifest = BundleManifest.insert_item(self._manifest, index, document)

    def remove_document(self, document: str):
        self.manifest = BundleManifest.remove_item(self._manifest, document)

    @property
    def documents(self):
        return self._manifest["items"]


class Journal:
    """
    Journal representa um periodico cientifico que contem um conjunto de documentos
    DocumentsBundle.
    """

    def __init__(self, id: str = None, manifest: dict = None):
        assert any([id, manifest])
        self.manifest = manifest or BundleManifest.new(id)

    def id(self):
        return self.manifest.get("id", "")

    def created(self):
        return self.manifest.get("created", "")

    def updated(self):
        return self.manifest.get("updated", "")

    @property
    def manifest(self):
        return deepcopy(self._manifest)

    @manifest.setter
    def manifest(self, value: dict):
        self._manifest = value

    @property
    def mission(self):
        return BundleManifest.get_metadata(self._manifest, "mission", {})

    @mission.setter
    def mission(self, value: dict):
<<<<<<< HEAD
        if not isinstance(value, dict):
            raise ValueError(
                "cannot set mission with value " '"%s": the value is not valid' % value
            )
        self.manifest = BundleManifest.set_metadata(self._manifest, "mission", value)

    @property
    def title(self):
        return BundleManifest.get_metadata(self._manifest, "title")

    @title.setter
    def title(self, value: str):
        _value = str(value)
        self.manifest = BundleManifest.set_metadata(self._manifest, "title", _value)

    @property
    def title_iso(self):
        return BundleManifest.get_metadata(self._manifest, "title_iso")

    @title_iso.setter
    def title_iso(self, value: str):
        _value = str(value)
        self.manifest = BundleManifest.set_metadata(self._manifest, "title_iso", _value)

    @property
    def short_title(self):
        return BundleManifest.get_metadata(self._manifest, "short_title")

    @short_title.setter
    def short_title(self, value: str):
        _value = str(value)
        self.manifest = BundleManifest.set_metadata(
            self._manifest, "short_title", _value
        )

    @property
    def title_slug(self):
        return BundleManifest.get_metadata(self._manifest, "title_slug")

    @title_slug.setter
    def title_slug(self, value: str):
        _value = str(value)
        self.manifest = BundleManifest.set_metadata(
            self._manifest, "title_slug", _value
        )

    @property
    def acronym(self):
        return BundleManifest.get_metadata(self._manifest, "acronym")

    @acronym.setter
    def acronym(self, value: str):
        _value = str(value)
        self.manifest = BundleManifest.set_metadata(self._manifest, "acronym", _value)

    @property
    def scielo_issn(self):
        return BundleManifest.get_metadata(self._manifest, "scielo_issn")

    @scielo_issn.setter
    def scielo_issn(self, value: str):
        _value = str(value)
        self.manifest = BundleManifest.set_metadata(
            self._manifest, "scielo_issn", _value
        )

    @property
    def print_issn(self):
        return BundleManifest.get_metadata(self._manifest, "print_issn")

    @print_issn.setter
    def print_issn(self, value: str):
        _value = str(value)
        self.manifest = BundleManifest.set_metadata(
            self._manifest, "print_issn", _value
        )

    @property
    def eletronic_issn(self):
        return BundleManifest.get_metadata(self._manifest, "eletronic_issn")

    @eletronic_issn.setter
    def eletronic_issn(self, value: str):
        _value = str(value)
        self.manifest = BundleManifest.set_metadata(
            self._manifest, "eletronic_issn", _value
        )

    @property
    def current_status(self):
        return BundleManifest.get_metadata(self._manifest, "current_status")

    @current_status.setter
    def current_status(self, value: str):
        _value = str(value)
        self.manifest = BundleManifest.set_metadata(
            self._manifest, "current_status", _value
        )

    @property
    def unpublish_reason(self):
        return BundleManifest.get_metadata(self._manifest, "unpublish_reason")

    @unpublish_reason.setter
    def unpublish_reason(self, value: str):
        _value = str(value)
        self.manifest = BundleManifest.set_metadata(
            self._manifest, "unpublish_reason", _value
        )

    @property
    def is_public(self):
        return BundleManifest.get_metadata(self._manifest, "is_public", True)

    @is_public.setter
    def is_public(self, value: bool):
        self.manifest = BundleManifest.set_metadata(self._manifest, "is_public", value)
=======
        try:
            value = dict(value)
        except (TypeError, ValueError):
            raise TypeError(
                "cannot set mission with value " '"%s": value must be dict' % value
            ) from None
        self.manifest = BundleManifest.set_metadata(self._manifest, "mission", value)
>>>>>>> 7d3997cc
<|MERGE_RESOLUTION|>--- conflicted
+++ resolved
@@ -504,125 +504,6 @@
 
     @mission.setter
     def mission(self, value: dict):
-<<<<<<< HEAD
-        if not isinstance(value, dict):
-            raise ValueError(
-                "cannot set mission with value " '"%s": the value is not valid' % value
-            )
-        self.manifest = BundleManifest.set_metadata(self._manifest, "mission", value)
-
-    @property
-    def title(self):
-        return BundleManifest.get_metadata(self._manifest, "title")
-
-    @title.setter
-    def title(self, value: str):
-        _value = str(value)
-        self.manifest = BundleManifest.set_metadata(self._manifest, "title", _value)
-
-    @property
-    def title_iso(self):
-        return BundleManifest.get_metadata(self._manifest, "title_iso")
-
-    @title_iso.setter
-    def title_iso(self, value: str):
-        _value = str(value)
-        self.manifest = BundleManifest.set_metadata(self._manifest, "title_iso", _value)
-
-    @property
-    def short_title(self):
-        return BundleManifest.get_metadata(self._manifest, "short_title")
-
-    @short_title.setter
-    def short_title(self, value: str):
-        _value = str(value)
-        self.manifest = BundleManifest.set_metadata(
-            self._manifest, "short_title", _value
-        )
-
-    @property
-    def title_slug(self):
-        return BundleManifest.get_metadata(self._manifest, "title_slug")
-
-    @title_slug.setter
-    def title_slug(self, value: str):
-        _value = str(value)
-        self.manifest = BundleManifest.set_metadata(
-            self._manifest, "title_slug", _value
-        )
-
-    @property
-    def acronym(self):
-        return BundleManifest.get_metadata(self._manifest, "acronym")
-
-    @acronym.setter
-    def acronym(self, value: str):
-        _value = str(value)
-        self.manifest = BundleManifest.set_metadata(self._manifest, "acronym", _value)
-
-    @property
-    def scielo_issn(self):
-        return BundleManifest.get_metadata(self._manifest, "scielo_issn")
-
-    @scielo_issn.setter
-    def scielo_issn(self, value: str):
-        _value = str(value)
-        self.manifest = BundleManifest.set_metadata(
-            self._manifest, "scielo_issn", _value
-        )
-
-    @property
-    def print_issn(self):
-        return BundleManifest.get_metadata(self._manifest, "print_issn")
-
-    @print_issn.setter
-    def print_issn(self, value: str):
-        _value = str(value)
-        self.manifest = BundleManifest.set_metadata(
-            self._manifest, "print_issn", _value
-        )
-
-    @property
-    def eletronic_issn(self):
-        return BundleManifest.get_metadata(self._manifest, "eletronic_issn")
-
-    @eletronic_issn.setter
-    def eletronic_issn(self, value: str):
-        _value = str(value)
-        self.manifest = BundleManifest.set_metadata(
-            self._manifest, "eletronic_issn", _value
-        )
-
-    @property
-    def current_status(self):
-        return BundleManifest.get_metadata(self._manifest, "current_status")
-
-    @current_status.setter
-    def current_status(self, value: str):
-        _value = str(value)
-        self.manifest = BundleManifest.set_metadata(
-            self._manifest, "current_status", _value
-        )
-
-    @property
-    def unpublish_reason(self):
-        return BundleManifest.get_metadata(self._manifest, "unpublish_reason")
-
-    @unpublish_reason.setter
-    def unpublish_reason(self, value: str):
-        _value = str(value)
-        self.manifest = BundleManifest.set_metadata(
-            self._manifest, "unpublish_reason", _value
-        )
-
-    @property
-    def is_public(self):
-        return BundleManifest.get_metadata(self._manifest, "is_public", True)
-
-    @is_public.setter
-    def is_public(self, value: bool):
-        self.manifest = BundleManifest.set_metadata(self._manifest, "is_public", value)
-=======
         try:
             value = dict(value)
         except (TypeError, ValueError):
@@ -630,4 +511,115 @@
                 "cannot set mission with value " '"%s": value must be dict' % value
             ) from None
         self.manifest = BundleManifest.set_metadata(self._manifest, "mission", value)
->>>>>>> 7d3997cc
+
+    @property
+    def title(self):
+        return BundleManifest.get_metadata(self._manifest, "title")
+
+    @title.setter
+    def title(self, value: str):
+        _value = str(value)
+        self.manifest = BundleManifest.set_metadata(self._manifest, "title", _value)
+
+    @property
+    def title_iso(self):
+        return BundleManifest.get_metadata(self._manifest, "title_iso")
+
+    @title_iso.setter
+    def title_iso(self, value: str):
+        _value = str(value)
+        self.manifest = BundleManifest.set_metadata(self._manifest, "title_iso", _value)
+
+    @property
+    def short_title(self):
+        return BundleManifest.get_metadata(self._manifest, "short_title")
+
+    @short_title.setter
+    def short_title(self, value: str):
+        _value = str(value)
+        self.manifest = BundleManifest.set_metadata(
+            self._manifest, "short_title", _value
+        )
+
+    @property
+    def title_slug(self):
+        return BundleManifest.get_metadata(self._manifest, "title_slug")
+
+    @title_slug.setter
+    def title_slug(self, value: str):
+        _value = str(value)
+        self.manifest = BundleManifest.set_metadata(
+            self._manifest, "title_slug", _value
+        )
+
+    @property
+    def acronym(self):
+        return BundleManifest.get_metadata(self._manifest, "acronym")
+
+    @acronym.setter
+    def acronym(self, value: str):
+        _value = str(value)
+        self.manifest = BundleManifest.set_metadata(self._manifest, "acronym", _value)
+
+    @property
+    def scielo_issn(self):
+        return BundleManifest.get_metadata(self._manifest, "scielo_issn")
+
+    @scielo_issn.setter
+    def scielo_issn(self, value: str):
+        _value = str(value)
+        self.manifest = BundleManifest.set_metadata(
+            self._manifest, "scielo_issn", _value
+        )
+
+    @property
+    def print_issn(self):
+        return BundleManifest.get_metadata(self._manifest, "print_issn")
+
+    @print_issn.setter
+    def print_issn(self, value: str):
+        _value = str(value)
+        self.manifest = BundleManifest.set_metadata(
+            self._manifest, "print_issn", _value
+        )
+
+    @property
+    def eletronic_issn(self):
+        return BundleManifest.get_metadata(self._manifest, "eletronic_issn")
+
+    @eletronic_issn.setter
+    def eletronic_issn(self, value: str):
+        _value = str(value)
+        self.manifest = BundleManifest.set_metadata(
+            self._manifest, "eletronic_issn", _value
+        )
+
+    @property
+    def current_status(self):
+        return BundleManifest.get_metadata(self._manifest, "current_status")
+
+    @current_status.setter
+    def current_status(self, value: str):
+        _value = str(value)
+        self.manifest = BundleManifest.set_metadata(
+            self._manifest, "current_status", _value
+        )
+
+    @property
+    def unpublish_reason(self):
+        return BundleManifest.get_metadata(self._manifest, "unpublish_reason")
+
+    @unpublish_reason.setter
+    def unpublish_reason(self, value: str):
+        _value = str(value)
+        self.manifest = BundleManifest.set_metadata(
+            self._manifest, "unpublish_reason", _value
+        )
+
+    @property
+    def is_public(self):
+        return BundleManifest.get_metadata(self._manifest, "is_public", True)
+
+    @is_public.setter
+    def is_public(self, value: bool):
+        self.manifest = BundleManifest.set_metadata(self._manifest, "is_public", value)